--- conflicted
+++ resolved
@@ -237,27 +237,14 @@
 	}
 
 	@Override
-<<<<<<< HEAD
 	public int getInputGatesCount() {
 		return inputGates.length;
 	}
 
 	@Override
-	public void acknowledgeCheckpoint(
-			long checkpointId,
-			long synchronousDurationMillis,
-			long asynchronousDurationMillis,
-			long bytesBufferedInAlignment,
-			long alignmentDurationNanos) {
-
-		acknowledgeCheckpoint(checkpointId, null,
-				synchronousDurationMillis, asynchronousDurationMillis,
-				bytesBufferedInAlignment, alignmentDurationNanos);
-=======
 	public void acknowledgeCheckpoint(CheckpointMetaData checkpointMetaData) {
 
 		acknowledgeCheckpoint(checkpointMetaData, null);
->>>>>>> 6efb7c26
 	}
 
 	@Override
