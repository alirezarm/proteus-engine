--- conflicted
+++ resolved
@@ -16,12 +16,7 @@
 
   <packaging>jar</packaging>
 
-<<<<<<< HEAD
-  <!-- FIXME: (aa) don't know why, this doesn't seem to work (try "/nephele-common$ mvn surefire:test") -->
-  <!--<build>
-=======
   <build>
->>>>>>> d89ffca1
     <plugins>
       <plugin>
         <groupId>org.apache.maven.plugins</groupId>
